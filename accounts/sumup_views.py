--- conflicted
+++ resolved
@@ -40,7 +40,19 @@
 
     def get(self, request):
         """Start SumUp OAuth flow."""
-<<<<<<< HEAD
+        # Validate redirect URI is configured (will auto-configure from SITE_URL if not set)
+        if not settings.SUMUP_REDIRECT_URI:
+            logger.error("SUMUP_REDIRECT_URI not configured in environment variables")
+            messages.error(
+                request,
+                "SumUp integration is not properly configured. Please contact support."
+            )
+            return redirect('accounts:dashboard')
+
+        # Log the OAuth initiation
+        logger.info(f"User {request.user.id} initiating SumUp OAuth flow")
+        logger.info(f"Configured redirect URI: {settings.SUMUP_REDIRECT_URI}")
+
         try:
             # Generate state parameter for security
             state = f"{request.user.id}:{uuid.uuid4()}"
@@ -49,44 +61,18 @@
             # Redirect to SumUp OAuth authorization
             auth_url = sumup_api.oauth_authorize_url(state)
 
+            # Validate URL was generated successfully
             if not auth_url:
                 logger.error(f"SumUp OAuth URL generation failed for user {request.user.id}")
                 messages.error(request, "Failed to generate SumUp authorization URL. Please check configuration.")
                 return redirect('accounts:dashboard')
 
-            logger.info(f"Redirecting user {request.user.id} to SumUp OAuth: {auth_url[:50]}...")
+            logger.info(f"Redirecting user {request.user.id} to SumUp OAuth: {auth_url[:100]}...")
             return redirect(auth_url)
 
         except Exception as e:
             logger.error(f"Error starting SumUp OAuth for user {request.user.id}: {e}")
             messages.error(request, "Failed to start SumUp connection. Please try again or contact support.")
-=======
-        # Validate redirect URI is configured
-        if not settings.SUMUP_REDIRECT_URI:
-            logger.error("SUMUP_REDIRECT_URI not configured in environment variables")
-            messages.error(
-                request,
-                "SumUp integration is not properly configured. Please contact support."
-            )
-            return redirect('accounts:dashboard')
-
-        # Log the OAuth initiation
-        logger.info(f"User {request.user.id} initiating SumUp OAuth flow")
-        logger.info(f"Configured redirect URI: {settings.SUMUP_REDIRECT_URI}")
-
-        # Generate state parameter for security
-        state = f"{request.user.id}:{uuid.uuid4()}"
-        request.session['sumup_oauth_state'] = state
-
-        # Redirect to SumUp OAuth authorization
-        try:
-            auth_url = sumup_api.oauth_authorize_url(state)
-            logger.info(f"Redirecting to SumUp authorization URL: {auth_url[:100]}...")
-            return redirect(auth_url)
-        except Exception as e:
-            logger.error(f"Failed to generate SumUp OAuth URL for user {request.user.id}: {e}")
-            messages.error(request, "Failed to initiate SumUp connection. Please try again.")
->>>>>>> dfa7179a
             return redirect('accounts:dashboard')
 
 
@@ -141,34 +127,26 @@
             messages.error(request, "No authorization code received from SumUp.")
             return redirect('accounts:dashboard')
 
-        logger.info(f"Received authorization code (length: {len(code)})")
-
         try:
             # Extract user ID from state
             user_id = int(state_received.split(':')[0])
             if user_id != request.user.id:
-                logger.error(
-                    f"User ID mismatch - State user: {user_id}, Current user: {request.user.id}"
-                )
+                logger.error(f"User ID mismatch in OAuth state - Expected: {request.user.id}, Got: {user_id}")
                 messages.error(request, "User ID mismatch in OAuth state.")
                 return redirect('accounts:dashboard')
 
             # Get artist profile
             artist_profile = get_object_or_404(ArtistProfile, user=request.user)
-            logger.info(f"Processing OAuth for artist profile: {artist_profile.display_name}")
+
+            logger.info(f"Exchanging authorization code for user {request.user.id}")
 
             # Exchange code for tokens
-            logger.info("Exchanging authorization code for tokens...")
             token_data = sumup_api.exchange_code_for_tokens(code)
-            logger.info("Successfully exchanged code for tokens")
+            logger.info(f"Successfully received tokens for user {request.user.id}")
 
             # Get merchant information
-            logger.info("Fetching merchant information...")
             merchant_info = sumup_api.get_merchant_info(token_data['access_token'])
-            logger.info(
-                f"Retrieved merchant info - Code: {merchant_info.get('merchant_code', 'N/A')}, "
-                f"Name: {merchant_info.get('business_name', 'N/A')}"
-            )
+            logger.info(f"Retrieved merchant info for user {request.user.id}: {merchant_info.get('merchant_code', 'N/A')}")
 
             # Update artist profile with OAuth tokens
             artist_profile.update_sumup_connection(token_data)
@@ -185,31 +163,19 @@
             )
 
             logger.info(f"Artist {request.user.id} successfully connected to SumUp")
-            logger.info("=" * 80)
             return redirect('accounts:dashboard')
 
         except requests.exceptions.RequestException as e:
-            logger.error(f"Network error during SumUp OAuth for user {request.user.id}:")
-            logger.error(f"  Error type: {type(e).__name__}")
-            logger.error(f"  Error message: {str(e)}")
-            if hasattr(e, 'response') and e.response is not None:
-                logger.error(f"  Response status: {e.response.status_code}")
-                logger.error(f"  Response body: {e.response.text}")
-            messages.error(
-                request,
-                "Failed to connect to SumUp due to a network error. Please try again."
-            )
-            return redirect('accounts:dashboard')
-
-        except Exception as e:
-            logger.error(f"SumUp OAuth callback error for user {request.user.id}:")
-            logger.error(f"  Error type: {type(e).__name__}")
-            logger.error(f"  Error message: {str(e)}")
-            logger.error(f"  Full traceback:", exc_info=True)
-            messages.error(
-                request,
-                "Failed to connect to SumUp. Please try again or contact support if the issue persists."
-            )
+            # Network errors when communicating with SumUp API
+            logger.error(f"Network error during SumUp OAuth for user {request.user.id}: {e}")
+            messages.error(
+                request,
+                "Network error connecting to SumUp. Please check your internet connection and try again."
+            )
+            return redirect('accounts:dashboard')
+        except Exception as e:
+            logger.error(f"SumUp OAuth callback error for user {request.user.id}: {e}")
+            messages.error(request, "Failed to connect to SumUp. Please try again.")
             return redirect('accounts:dashboard')
 
 
